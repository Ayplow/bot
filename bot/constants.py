--- conflicted
+++ resolved
@@ -1,11 +1,8 @@
 # coding=utf-8
 
-<<<<<<< HEAD
 import os
 
-=======
 PYTHON_GUILD = 267624335836053506
->>>>>>> 1c26f481
 
 DEVLOG_CHANNEL = 409308876241108992
 VERIFICATION_CHANNEL = 352442727016693763
@@ -15,12 +12,10 @@
 VERIFIED_ROLE = 352427296948486144
 OWNER_ROLE = 267627879762755584
 
-<<<<<<< HEAD
 DEPLOY_URL = os.environ.get("DEPLOY_URL")
 STATUS_URL = os.environ.get("STATUS_URL")
 
 DEPLOY_BOT_KEY = os.environ.get("DEPLOY_BOT_KEY")
 DEPLOY_SITE_KEY = os.environ.get("DEPLOY_SITE_KEY")
-=======
-HELP_PREFIX = "bot."
->>>>>>> 1c26f481
+
+HELP_PREFIX = "bot."